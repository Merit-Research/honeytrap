/*
* Honeytrap
* Copyright (C) 2016-2017 DutchSec (https://dutchsec.com/)
*
* This program is free software; you can redistribute it and/or modify it under
* the terms of the GNU Affero General Public License version 3 as published by the
* Free Software Foundation.
*
* This program is distributed in the hope that it will be useful, but WITHOUT
* ANY WARRANTY; without even the implied warranty of MERCHANTABILITY or FITNESS
* FOR A PARTICULAR PURPOSE.  See the GNU Affero General Public License for more
* details.
*
* You should have received a copy of the GNU Affero General Public License
* version 3 along with this program in the file "LICENSE".  If not, see
* <http://www.gnu.org/licenses/agpl-3.0.txt>.
*
* See https://honeytrap.io/ for more details. All requests should be sent to
* licensing@honeytrap.io
*
* The interactive user interfaces in modified source and object code versions
* of this program must display Appropriate Legal Notices, as required under
* Section 5 of the GNU Affero General Public License version 3.
*
* In accordance with Section 7(b) of the GNU Affero General Public License version 3,
* these Appropriate Legal Notices must retain the display of the "Powered by
* Honeytrap" logo and retain the original copyright notice. If the display of the
* logo is not reasonably feasible for technical reasons, the Appropriate Legal Notices
* must display the words "Powered by Honeytrap" and retain the original copyright notice.
 */
package smtp

import (
	"bytes"
	"crypto/sha1"
	"crypto/tls"
	"fmt"
	"io"
	"net"
	"net/textproto"
	"strconv"
	"strings"
)

const (
	loopTreshold = 100
	cmdSupported = "HELO EHLO STARTTLS RCPT DATA RSET MAIL QUIT HELP AUTH BDAT NOOP QUIT"
)

type conn struct {
	rwc    net.Conn
	Text   *textproto.Conn
	domain string
	msg    *Message
	server *Server
	rcv    chan string
	i      int
}

func (c *conn) newMessage() *Message {

	return &Message{
		Body:   &bytes.Buffer{},
		Buffer: &bytes.Buffer{},
	}
}

func (c *conn) RemoteAddr() net.Addr {
	return c.rwc.RemoteAddr()
}

type stateFn func(c *conn) stateFn

func (c *conn) PrintfLine(format string, args ...interface{}) error {
	fmt.Printf("< ")
	fmt.Printf(format, args...)
	fmt.Println("")
	return c.Text.PrintfLine(format, args...)
}

func (c *conn) ReadLine() (string, error) {
	s, err := c.Text.ReadLine()
	if err != nil {
		return s, err
	}

	fmt.Printf("> ")
	fmt.Println(s)

	//send line to log channel
	c.rcv <- s

	return s, nil
}

func startState(c *conn) stateFn {
	c.PrintfLine("220 %s", c.server.Banner)
	return helloState
}

func unrecognizedState(c *conn) stateFn {
	c.PrintfLine("500 unrecognized command")
	return loopState
}

func errorState(format string, args ...interface{}) stateFn {
	msg := fmt.Sprintf(format, args...)
	return func(c *conn) stateFn {
		c.PrintfLine("500 %s", msg)
		return nil
	}
}

func outOfSequenceState() stateFn {
	return func(c *conn) stateFn {
		c.PrintfLine("503 command out of sequence")
		return nil
	}
}

func isCommand(line string, cmd string) bool {
	return strings.HasPrefix(strings.ToUpper(line), cmd)
}

func mailFromState(c *conn) stateFn {
	line, err := c.ReadLine()
	if err != nil {
		return errorState("[mailFromState] %s", err.Error())
	}

	if line == "" {
		return loopState
	} else if isCommand(line, "RSET") {
		c.PrintfLine("250 Ok")

		c.msg = c.newMessage()
		return loopState
	} else if isCommand(line, "RCPT TO") {

		c.PrintfLine("250 Ok")
		return mailFromState
	} else if isCommand(line, "BDAT") {
		parts := strings.Split(line, " ")

		var count int64
		if count, err = strconv.ParseInt(parts[1], 10, 32); err != nil {
			return errorState("[bdat]: error %s", err)
		}

		if _, err = io.CopyN(c.msg.Buffer, c.Text.R, count); err != nil {
			return errorState("[bdat]: error %s", err)
		}

		last := (len(parts) == 3 && parts[2] == "LAST")
		if !last {
			c.PrintfLine("250 Ok")
			return mailFromState
		}

		hasher := sha1.New()
		if err := c.msg.Read(io.TeeReader(c.msg.Buffer, hasher)); err != nil {
			return errorState("[bdat]: error %s", err)
		}

		c.PrintfLine("250 Ok : queued as +%x", hasher.Sum(nil))

		serverHandler{c.server}.Serve(*c.msg)

		c.msg = c.newMessage()
		return loopState
	} else if isCommand(line, "DATA") {
		c.PrintfLine("354 Enter message, ending with \".\" on a line by itself")

		hasher := sha1.New()
		err := c.msg.Read(io.TeeReader(c.Text.DotReader(), hasher))
		if err != nil {
			return errorState("[data]: error %s", err)
		}

		c.PrintfLine("250 Ok : queued as +%x", hasher.Sum(nil))

		serverHandler{c.server}.Serve(*c.msg)

		c.msg = c.newMessage()
		return loopState
	} else if isCommand(line, "HELP") {
		c.PrintfLine("214 Following SMTP commands are supported:")
		c.PrintfLine("214 %s", cmdSupported)
		return mailFromState
	}

	return unrecognizedState
}

func loopState(c *conn) stateFn {
	line, err := c.ReadLine()
	if err != nil {
		return errorState("[loopState] %s", err.Error())
	}

	if line == "" {
		return loopState
	}

	c.i++

	if c.i > loopTreshold {
		return errorState("[loopState] error: exceeded server loop treshold > %d", loopTreshold)
	}

	if isCommand(line, "MAIL FROM") {
		//c.msg.From, _ = mail.ParseAddress(line[10:])
		c.PrintfLine("250 Ok")
		return mailFromState
	} else if isCommand(line, "STARTTLS") {
		c.PrintfLine("220 Ready to start TLS")

		if c.server.tlsConfig == nil {
			c.PrintfLine("500 5.3.3. Unrecognized Command.")
			return helloState
		}

<<<<<<< HEAD
		tlsConn := tls.Server(c.rwc, c.server.tlsConfig)

		if err := tlsConn.Handshake(); err != nil {
			log.Error("Error during tls handshake: %s", err.Error())
			return nil
		}

		c.Text = textproto.NewConn(tlsConn)
=======
			err := tlsConn.Handshake()
			if err != nil {
				log.Debug("Set TLS failed")
				c.PrintfLine("454 TLS not available")
				return loopState
			}
			c.Text = textproto.NewConn(tlsConn)
		}
>>>>>>> 1ae717a2
		return helloState
	} else if isCommand(line, "RSET") {
		c.msg = c.newMessage()
		c.PrintfLine("250 Ok")
		return loopState
	} else if isCommand(line, "HELP") {
		c.PrintfLine("214 Following SMTP commands are supported:")
		c.PrintfLine("214 %s", cmdSupported)
		return loopState
	} else if isCommand(line, "QUIT") {
		c.PrintfLine("221 Bye")
		return nil
	} else if isCommand(line, "NOOP") {
		c.PrintfLine("250 Ok")
		return loopState
	} else if strings.Trim(line, " \r\n") == "" {
		return loopState
	}

	return unrecognizedState
}

func parseHelloArgument(arg string) (string, error) {
	domain := arg
	if idx := strings.IndexRune(arg, ' '); idx >= 0 {
		domain = arg[idx+1:]
	}
	if domain == "" {
		return "", fmt.Errorf("Invalid domain")
	}
	return domain, nil
}

func helloState(c *conn) stateFn {
	line, err := c.ReadLine()
	if err != nil {
		return errorState("[helloState] ReadLine error. %s", err.Error())
	}

	if isCommand(line, "HELO") {
		domain, err := parseHelloArgument(line)
		if err != nil {
			return errorState(err.Error())
		}

		c.domain = domain

		c.PrintfLine("250 Hello %s, I am glad to meet you", domain)
		return loopState
	} else if isCommand(line, "EHLO") {
		domain, err := parseHelloArgument(line)
		if err != nil {
			return errorState(err.Error())
		}

		c.domain = domain

		c.PrintfLine("250-Hello %s", domain)
		c.PrintfLine("250-SIZE 35882577")
		c.PrintfLine("250-8BITMIME")
<<<<<<< HEAD

		if c.server.tlsConfig != nil {
			c.PrintfLine("250-STARTTLS")
		}

=======
		c.PrintfLine("250-STARTTLS")
		c.PrintfLine("250-HELP")
>>>>>>> 1ae717a2
		c.PrintfLine("250-ENHANCEDSTATUSCODES")
		c.PrintfLine("250-PIPELINING")
		c.PrintfLine("250-CHUNKING")
		c.PrintfLine("250 SMTPUTF8")
		return loopState
	} else if isCommand(line, "HELP") {
		c.PrintfLine("214 This server supports the following commands")
		c.PrintfLine("214 HELO EHLO STARTTLS RCPT DATA RSET MAIL QUIT HELP AUTH DATA BDAT")
		return helloState
	}

	return errorState("Before we shake hands it will be appropriate to tell me who you are.")
}

func (c *conn) serve() {
	c.Text = textproto.NewConn(c.rwc)
	defer c.Text.Close()

	for state := startState; state != nil; {
		state = state(c)
	}
}<|MERGE_RESOLUTION|>--- conflicted
+++ resolved
@@ -220,7 +220,6 @@
 			return helloState
 		}
 
-<<<<<<< HEAD
 		tlsConn := tls.Server(c.rwc, c.server.tlsConfig)
 
 		if err := tlsConn.Handshake(); err != nil {
@@ -229,16 +228,6 @@
 		}
 
 		c.Text = textproto.NewConn(tlsConn)
-=======
-			err := tlsConn.Handshake()
-			if err != nil {
-				log.Debug("Set TLS failed")
-				c.PrintfLine("454 TLS not available")
-				return loopState
-			}
-			c.Text = textproto.NewConn(tlsConn)
-		}
->>>>>>> 1ae717a2
 		return helloState
 	} else if isCommand(line, "RSET") {
 		c.msg = c.newMessage()
@@ -299,16 +288,12 @@
 		c.PrintfLine("250-Hello %s", domain)
 		c.PrintfLine("250-SIZE 35882577")
 		c.PrintfLine("250-8BITMIME")
-<<<<<<< HEAD
 
 		if c.server.tlsConfig != nil {
 			c.PrintfLine("250-STARTTLS")
 		}
 
-=======
-		c.PrintfLine("250-STARTTLS")
 		c.PrintfLine("250-HELP")
->>>>>>> 1ae717a2
 		c.PrintfLine("250-ENHANCEDSTATUSCODES")
 		c.PrintfLine("250-PIPELINING")
 		c.PrintfLine("250-CHUNKING")
